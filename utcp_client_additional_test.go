package UTCP

import (
	"context"
	"os"
	"testing"
)

// stubLoader implements UtcpVariablesConfig for tests.
type stubLoader struct{ vars map[string]string }

func (s stubLoader) Load() (map[string]string, error) { return s.vars, nil }
func (s stubLoader) Get(key string) (string, error) {
	if v, ok := s.vars[key]; ok {
		return v, nil
	}
	return "", &UtcpVariableNotFound{VariableName: key}
}

// stubTransport implements ClientTransport for testing UtcpClient.
type stubTransport struct {
	registerCalled   bool
	deregisterCalled bool
	callCalled       bool
}

func (s *stubTransport) RegisterToolProvider(ctx context.Context, prov Provider) ([]Tool, error) {
	s.registerCalled = true
	return []Tool{{Name: "echo"}}, nil
}

func (s *stubTransport) DeregisterToolProvider(ctx context.Context, prov Provider) error {
	s.deregisterCalled = true
	return nil
}

func (s *stubTransport) CallTool(ctx context.Context, toolName string, args map[string]any, prov Provider, l *string) (any, error) {
	s.callCalled = true
	return "ok", nil
}

func TestGetVariableSources(t *testing.T) {
	c := &UtcpClient{}
	loader := stubLoader{vars: map[string]string{"BAR": "loader"}}
	cfg := &UtcpClientConfig{
		Variables:         map[string]string{"FOO": "inline"},
		LoadVariablesFrom: []UtcpVariablesConfig{loader},
	}

	if v, err := c.getVariable("FOO", cfg); err != nil || v != "inline" {
		t.Fatalf("inline variable failed: %v %v", v, err)
	}
	if v, err := c.getVariable("BAR", cfg); err != nil || v != "loader" {
		t.Fatalf("loader variable failed: %v %v", v, err)
	}
	os.Setenv("BAZ", "env")
	defer os.Unsetenv("BAZ")
	if v, err := c.getVariable("BAZ", cfg); err != nil || v != "env" {
		t.Fatalf("env variable failed: %v %v", v, err)
	}
	if _, err := c.getVariable("MISSING", cfg); err == nil {
		t.Fatalf("expected error for missing variable")
	}
}

func TestReplaceVarsInAny(t *testing.T) {
	cfg := &UtcpClientConfig{Variables: map[string]string{"X": "1", "Y": "2"}}
	os.Setenv("Z", "3")
	defer os.Unsetenv("Z")
	c := &UtcpClient{}
	input := map[string]any{
		"a": "${X}",
		"b": []any{"$Y", map[string]any{"c": "${Z}"}},
	}
	out := c.replaceVarsInAny(input, cfg).(map[string]any)
	if out["a"] != "1" {
		t.Fatalf("a not replaced: %v", out["a"])
	}
	b := out["b"].([]any)
	if b[0] != "2" || b[1].(map[string]any)["c"] != "3" {
		t.Fatalf("nested replacement failed: %+v", b)
	}
}

func TestProviderToMapAndCreateProviderOfType(t *testing.T) {
	c := &UtcpClient{}
	p := &CliProvider{BaseProvider: BaseProvider{Name: "cli", ProviderType: ProviderCLI}, CommandName: "cmd"}
	m := c.providerToMap(p)
	if m["command_name"] != "cmd" {
		t.Fatalf("providerToMap failed: %+v", m)
	}
	if _, ok := c.createProviderOfType(ProviderCLI).(*CliProvider); !ok {
		t.Fatalf("createProviderOfType wrong type")
	}
}

func TestSubstituteProviderVariables(t *testing.T) {
	cfg := &UtcpClientConfig{Variables: map[string]string{"HOST": "example.com", "X": "hdr"}}
	c := &UtcpClient{config: cfg}
	prov := &HttpProvider{
		BaseProvider: BaseProvider{Name: "p", ProviderType: ProviderHTTP},
		URL:          "http://${HOST}/",
		Headers:      map[string]string{"X": "${X}"},
	}
	out := c.substituteProviderVariables(prov).(*HttpProvider)
	if out.URL != "http://example.com/" || out.Headers["X"] != "hdr" {
		t.Fatalf("substitution failed: %+v", out)
	}
}

func TestGetAndSetProviderName(t *testing.T) {
	c := &UtcpClient{}
	providers := []Provider{
		&HttpProvider{BaseProvider: BaseProvider{Name: "h", ProviderType: ProviderHTTP}},
		&CliProvider{BaseProvider: BaseProvider{Name: "c", ProviderType: ProviderCLI}},
		&SSEProvider{BaseProvider: BaseProvider{Name: "s", ProviderType: ProviderSSE}},
		&StreamableHttpProvider{BaseProvider: BaseProvider{Name: "sh", ProviderType: ProviderHTTPStream}},
		&WebSocketProvider{BaseProvider: BaseProvider{Name: "ws", ProviderType: ProviderWebSocket}},
		&GRPCProvider{BaseProvider: BaseProvider{Name: "g", ProviderType: ProviderGRPC}},
		&GraphQLProvider{BaseProvider: BaseProvider{Name: "gql", ProviderType: ProviderGraphQL}},
		&TCPProvider{BaseProvider: BaseProvider{Name: "tcp", ProviderType: ProviderTCP}},
		&UDPProvider{BaseProvider: BaseProvider{Name: "udp", ProviderType: ProviderUDP}},
		&WebRTCProvider{BaseProvider: BaseProvider{Name: "rtc", ProviderType: ProviderWebRTC}},
		NewMCPProvider("m"),
		&TextProvider{BaseProvider: BaseProvider{Name: "txt", ProviderType: ProviderText}},
	}
	for _, p := range providers {
		c.setProviderName(p, "new")
		if name := c.getProviderName(p); name != "new" {
			t.Fatalf("name mismatch for %T: %s", p, name)
		}
	}
}

func TestUtcpClientFlow(t *testing.T) {
	repo := NewInMemoryToolRepository()
	tr := &stubTransport{}
	client := &UtcpClient{
		config:         NewClientConfig(),
		transports:     map[string]ClientTransport{"cli": tr},
		toolRepository: repo,
		searchStrategy: NewTagSearchStrategy(repo, 1.0),
	}
	ctx := context.Background()
	prov := &CliProvider{BaseProvider: BaseProvider{Name: "my.cli", ProviderType: ProviderCLI}, CommandName: "echo"}
	tools, err := client.RegisterToolProvider(ctx, prov)
	if err != nil || len(tools) != 1 || tools[0].Name != "my_cli.echo" || !tr.registerCalled {
		t.Fatalf("register failed: %v %v", tools, err)
	}
	if _, err := client.CallTool(ctx, "my_cli.echo", map[string]any{"a": 1}); err != nil || !tr.callCalled {
		t.Fatalf("call failed: %v", err)
	}
	res, err := client.SearchTools("my_cli", 10)
	if err != nil || len(res) == 0 {
		t.Fatalf("search failed: %v %v", res, err)
	}
	if err := client.DeregisterToolProvider(ctx, "my_cli"); err != nil || !tr.deregisterCalled {
		t.Fatalf("deregister failed: %v", err)
	}
}

func TestCreateProviderOfTypeAll(t *testing.T) {
	c := &UtcpClient{}
	types := []ProviderType{
		ProviderHTTP, ProviderCLI, ProviderSSE, ProviderHTTPStream,
		ProviderWebSocket, ProviderGRPC, ProviderGraphQL, ProviderTCP,
		ProviderUDP, ProviderWebRTC, ProviderMCP, ProviderText,
	}
	for _, pt := range types {
		p := c.createProviderOfType(pt)
		switch pt {
		case ProviderHTTP:
			if _, ok := p.(*HttpProvider); !ok {
				t.Fatalf("type %s", pt)
			}
		case ProviderCLI:
			if _, ok := p.(*CliProvider); !ok {
				t.Fatalf("type %s", pt)
			}
		case ProviderSSE:
			if _, ok := p.(*SSEProvider); !ok {
				t.Fatalf("type %s", pt)
			}
		case ProviderHTTPStream:
			if _, ok := p.(*StreamableHttpProvider); !ok {
				t.Fatalf("type %s", pt)
			}
		case ProviderWebSocket:
			if _, ok := p.(*WebSocketProvider); !ok {
				t.Fatalf("type %s", pt)
			}
		case ProviderGRPC:
			if _, ok := p.(*GRPCProvider); !ok {
				t.Fatalf("type %s", pt)
			}
		case ProviderGraphQL:
			if _, ok := p.(*GraphQLProvider); !ok {
				t.Fatalf("type %s", pt)
			}
		case ProviderTCP:
			if _, ok := p.(*TCPProvider); !ok {
				t.Fatalf("type %s", pt)
			}
		case ProviderUDP:
			if _, ok := p.(*UDPProvider); !ok {
				t.Fatalf("type %s", pt)
			}
		case ProviderWebRTC:
			if _, ok := p.(*WebRTCProvider); !ok {
				t.Fatalf("type %s", pt)
			}
		case ProviderMCP:
			if _, ok := p.(*MCPProvider); !ok {
				t.Fatalf("type %s", pt)
			}
		case ProviderText:
			if _, ok := p.(*TextProvider); !ok {
				t.Fatalf("type %s", pt)
			}
		}
	}
}

func TestDefaultTransportsKeys(t *testing.T) {
	tr := defaultTransports()
<<<<<<< HEAD
	keys := []string{"http", "cli", "sse", "http_stream", "mcp", "tcp", "text", "graphql"}
=======
	keys := []string{"http", "cli", "sse", "http_stream", "mcp", "udp", "text", "graphql"}
>>>>>>> b5b34e0f
	for _, k := range keys {
		if _, ok := tr[k]; !ok {
			t.Fatalf("missing transport %s", k)
		}
	}
}

func TestLoadProviders(t *testing.T) {
	repo := NewInMemoryToolRepository()
	st := &stubTransport{}
	client := &UtcpClient{
		config:         NewClientConfig(),
		transports:     map[string]ClientTransport{"cli": st},
		toolRepository: repo,
		searchStrategy: NewTagSearchStrategy(repo, 1.0),
	}
	data := `[{"provider_type":"cli","name":"lp","command_name":"echo"}]`
	f, err := os.CreateTemp("", "prov.json")
	if err != nil {
		t.Fatal(err)
	}
	defer os.Remove(f.Name())
	if _, err := f.WriteString(data); err != nil {
		t.Fatal(err)
	}
	f.Close()
	if err := client.loadProviders(context.Background(), f.Name()); err != nil {
		t.Fatalf("loadProviders err: %v", err)
	}
	if !st.registerCalled {
		t.Fatalf("transport not used")
	}
	if _, err := repo.GetProvider(context.Background(), "lp"); err != nil {
		t.Fatalf("provider not saved: %v", err)
	}
}

func TestNewUTCPClientBasic(t *testing.T) {
	c, err := NewUTCPClient(context.Background(), nil, nil, nil)
	if err != nil || c == nil {
		t.Fatalf("creation failed: %v", err)
	}
	if len(c.transports) == 0 {
		t.Fatalf("expected transports")
	}
}<|MERGE_RESOLUTION|>--- conflicted
+++ resolved
@@ -223,11 +223,7 @@
 
 func TestDefaultTransportsKeys(t *testing.T) {
 	tr := defaultTransports()
-<<<<<<< HEAD
-	keys := []string{"http", "cli", "sse", "http_stream", "mcp", "tcp", "text", "graphql"}
-=======
-	keys := []string{"http", "cli", "sse", "http_stream", "mcp", "udp", "text", "graphql"}
->>>>>>> b5b34e0f
+	keys := []string{"http", "cli", "sse", "http_stream", "mcp", "udp", "tcp" "text", "graphql"}
 	for _, k := range keys {
 		if _, ok := tr[k]; !ok {
 			t.Fatalf("missing transport %s", k)
