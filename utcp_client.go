package UTCP

import (
	"context"
	"encoding/json"
	"fmt"
	"io/ioutil"
	"os"
	"path/filepath"
	"regexp"
	"strings"
	// import your server package
)

// UtcpClientInterface defines the public API.
type UtcpClientInterface interface {
	RegisterToolProvider(ctx context.Context, prov Provider) ([]Tool, error)
	DeregisterToolProvider(ctx context.Context, providerName string) error
	CallTool(ctx context.Context, toolName string, args map[string]any) (any, error)
	SearchTools(ctx context.Context, query string, limit int) ([]Tool, error)
}

// UtcpClient holds all state and implements UtcpClientInterface.
type UtcpClient struct {
	config         *UtcpClientConfig
	transports     map[string]ClientTransport
	toolRepository ToolRepository
	searchStrategy ToolSearchStrategy
}

// NewUtcpClient constructs a new client, loading providers if configured.
func NewUTCPClient(
	ctx context.Context,
	cfg *UtcpClientConfig,
	repo ToolRepository,
	strat ToolSearchStrategy,
) (*UtcpClient, error) {
	if cfg == nil {
		cfg = NewClientConfig()
	}
	if repo == nil {
		repo = NewInMemoryToolRepository() // You'll need to implement this
	}
	if strat == nil {
		strat = NewTagSearchStrategy(repo, 1.0) // You'll need to implement this
	}

	client := &UtcpClient{
		config:         cfg,
		transports:     defaultTransports(),
		toolRepository: repo,
		searchStrategy: strat,
	}

	// if providersFilePath is set, adjust TextTransport base path
	if cfg.ProvidersFilePath != "" {
		dir := filepath.Dir(cfg.ProvidersFilePath)
		if textTransport, ok := client.transports["text"]; ok {
			if tt, ok := textTransport.(TextTransport); ok {
				tt.SetBasePath(dir) // Assume this method exists
			}
		}
	}

	// eager variable substitution if inline vars present
	if len(cfg.Variables) > 0 {
		// Create a clone without variables to avoid circular references
		clone := &UtcpClientConfig{
			ProvidersFilePath: cfg.ProvidersFilePath,
			LoadVariablesFrom: cfg.LoadVariablesFrom,
			Variables:         make(map[string]string),
		}
		if substituted, ok := client.replaceVarsInAny(cfg.Variables, clone).(map[string]string); ok {
			client.config.Variables = substituted
		}
	}

	// load & register providers from JSON file
	if cfg.ProvidersFilePath != "" {
		if err := client.loadProviders(ctx, cfg.ProvidersFilePath); err != nil {
			return nil, err
		}
	}

	return client, nil
}

// defaultTransports wires up your various transport implementations.
func defaultTransports() map[string]ClientTransport {
	return map[string]ClientTransport{
		"http": NewHttpClientTransport(
			func(format string, args ...interface{}) {
				fmt.Printf("HTTP Transport: "+format+"\n", args...)
			},
		), // You'll need to implement these
		"cli": NewCliTransport(
			func(format string, args ...interface{}) {
				fmt.Printf("CLI Transport: "+format+"\n", args...)
			},
		), // You'll need to implement these
		// You'll need to implement these
		"sse": NewSSETransport(func(format string, args ...interface{}) {
			fmt.Printf("SSE Transport: "+format+"\n", args...)
		}), // You'll need to implement these
		"http_stream": NewStreamableHTTPTransport(func(format string, args ...interface{}) {
			fmt.Printf("HTTP Stream Transport: "+format+"\n", args...)
		}), // You'll need to implement these
		"mcp": NewMCPTransport(
			func(format string, args ...interface{}) {
				fmt.Printf("MCP Transport: "+format+"\n", args...)
			},
		), // You'll need to implement these
<<<<<<< HEAD
		"tcp": NewTCPClientTransport(
			func(format string, args ...interface{}) {
				fmt.Printf("TCP Transport: "+format+"\n", args...)
=======
		"udp": NewUDPTransport(
			func(format string, args ...interface{}) {
				fmt.Printf("UDP Transport: "+format+"\n", args...)
>>>>>>> b5b34e0f
			},
		),
		"text": NewTextTransport(""), // You'll need to implement these
		"graphql": NewGraphQLClientTransport(func(msg string, err error) {
			fmt.Printf("GraphQL Transport: %s: %v\n", msg, err)
		}),
		"webrtc": NewWebRTCClientTransport(func(format string, args ...interface{}) {
			fmt.Printf("WebRTC Transport: "+format+"\n", args...)
		}),
	}
}

// loadProviders reads a JSON array of providers, substitutes variables, and registers each.
func (c *UtcpClient) loadProviders(ctx context.Context, path string) error {
	data, err := ioutil.ReadFile(path)
	if err != nil {
		return fmt.Errorf("could not read providers file %q: %w", path, err)
	}

	var rawList []map[string]any
	if err := json.Unmarshal(data, &rawList); err != nil {
		return fmt.Errorf("invalid JSON in providers file %q: %w", path, err)
	}

	for _, raw := range rawList {
		ptype, ok := raw["provider_type"].(string)
		if !ok || ptype == "" {
			fmt.Fprintf(os.Stderr, "warning: skipping provider without type: %v\n", raw)
			continue
		}

		// substitute inline variables first
		subbed := c.replaceVarsInAny(raw, c.config).(map[string]any)

		blob, _ := json.Marshal(subbed)
		prov, err := UnmarshalProvider(blob)
		if err != nil {
			fmt.Fprintf(os.Stderr, "error decoding provider %q: %v\n", ptype, err)
			continue
		}

		if _, err := c.RegisterToolProvider(ctx, prov); err != nil {
			fmt.Fprintf(os.Stderr, "error registering provider %q: %v\n", c.getProviderName(prov), err)
		}
	}

	return nil
}

// getProviderName extracts the name from a provider
func (c *UtcpClient) getProviderName(prov Provider) string {
	switch p := prov.(type) {
	case *HttpProvider:
		return p.Name
	case *CliProvider:
		return p.Name
	case *SSEProvider:
		return p.Name
	case *StreamableHttpProvider:
		return p.Name
	case *WebSocketProvider:
		return p.Name
	case *GRPCProvider:
		return p.Name
	case *GraphQLProvider:
		return p.Name
	case *TCPProvider:
		return p.Name
	case *UDPProvider:
		return p.Name
	case *WebRTCProvider:
		return p.Name
	case *MCPProvider:
		return p.Name()
	case *TextProvider:
		return p.Name
	default:
		return "unknown"
	}
}

// setProviderName sets the name on a provider
func (c *UtcpClient) setProviderName(prov Provider, name string) {
	switch p := prov.(type) {
	case *HttpProvider:
		p.Name = name
	case *CliProvider:
		p.Name = name
	case *SSEProvider:
		p.Name = name
	case *StreamableHttpProvider:
		p.Name = name
	case *WebSocketProvider:
		p.Name = name
	case *GRPCProvider:
		p.Name = name
	case *GraphQLProvider:
		p.Name = name
	case *TCPProvider:
		p.Name = name
	case *UDPProvider:
		p.Name = name
	case *WebRTCProvider:
		p.Name = name
	case *MCPProvider:
		p.name = name
	case *TextProvider:
		p.Name = name
	}
}

// RegisterToolProvider applies variable substitution, picks the right transport, and registers tools.
func (c *UtcpClient) RegisterToolProvider(
	ctx context.Context,
	prov Provider,
) ([]Tool, error) {
	prov = c.substituteProviderVariables(prov)
	name := strings.ReplaceAll(c.getProviderName(prov), ".", "_")
	c.setProviderName(prov, name)

	tr, ok := c.transports[string(prov.Type())]
	if !ok {
		return nil, fmt.Errorf("unsupported provider type: %s", prov.Type())
	}

	tools, err := tr.RegisterToolProvider(ctx, prov)
	if err != nil {
		return nil, err
	}

	// Prefix tool names with provider name if not already prefixed
	for i := range tools {
		if !strings.HasPrefix(tools[i].Name, name+".") {
			tools[i].Name = name + "." + tools[i].Name
		}
	}

	if err := c.toolRepository.SaveProviderWithTools(ctx, prov, tools); err != nil {
		return nil, err
	}
	return tools, nil
}

func (c *UtcpClient) DeregisterToolProvider(ctx context.Context, providerName string) error {
	prov, err := c.toolRepository.GetProvider(ctx, providerName)
	if err != nil {
		return err
	}
	if prov == nil {
		return fmt.Errorf("provider not found: %s", providerName)
	}

	tr, ok := c.transports[string((*prov).Type())]
	if !ok {
		return fmt.Errorf("no transport for provider type %s", (*prov).Type())
	}
	if err := tr.DeregisterToolProvider(ctx, *prov); err != nil {
		return err
	}
	return c.toolRepository.RemoveProvider(ctx, providerName)
}

func (c *UtcpClient) CallTool(
	ctx context.Context,
	toolName string,
	args map[string]any,
) (any, error) {
	parts := strings.SplitN(toolName, ".", 2)
	if len(parts) != 2 {
		return nil, fmt.Errorf("invalid tool name: %s", toolName)
	}
	providerName := parts[0]

	prov, err := c.toolRepository.GetProvider(ctx, providerName)
	if err != nil {
		return nil, err
	}
	if prov == nil {
		return nil, fmt.Errorf("provider not found: %s", providerName)
	}

	tools, err := c.toolRepository.GetToolsByProvider(ctx, providerName)
	if err != nil {
		return nil, err
	}
	var selectedTool *Tool
	for _, t := range tools {
		if t.Name == toolName {
			selectedTool = &t
			break
		}
	}
	if selectedTool == nil {
		return nil, fmt.Errorf("tool not found: %s", toolName)
	}

	// re‑substitute any provider vars before call
	*prov = c.substituteProviderVariables(*prov)

	tr, ok := c.transports[string((*prov).Type())]
	if !ok {
		return nil, fmt.Errorf("no transport for provider type %s", (*prov).Type())
	}

	return tr.CallTool(ctx, toolName, args, *prov, nil)
}

func (c *UtcpClient) SearchTools(query string, limit int) ([]Tool, error) {
	tools, err := c.searchStrategy.SearchTools(context.Background(), query, limit)
	if err != nil {
		return nil, err
	}

	// Convert []*Tool to []Tool
	result := make([]Tool, len(tools))
	for i, tool := range tools {
		result[i] = tool
	}
	return result, nil
}

// ----- variable substitution helpers -----

// substituteProviderVariables dumps to JSON, replaces vars, and re‑unmarshals.
func (c *UtcpClient) substituteProviderVariables(p Provider) Provider {
	// Convert provider to map for substitution
	raw := c.providerToMap(p)
	out := c.replaceVarsInAny(raw, c.config).(map[string]any)

	// Create new provider of the same type
	newProv := c.createProviderOfType(p.Type())

	// Marshal and unmarshal to populate the new provider
	blob, _ := json.Marshal(out)
	_ = json.Unmarshal(blob, newProv)
	return newProv
}

// providerToMap converts a provider to a map for JSON manipulation
func (c *UtcpClient) providerToMap(p Provider) map[string]any {
	blob, _ := json.Marshal(p)
	var result map[string]any
	json.Unmarshal(blob, &result)
	return result
}

// createProviderOfType creates a new provider instance of the given type
func (c *UtcpClient) createProviderOfType(ptype ProviderType) Provider {
	switch ptype {
	case ProviderHTTP:
		return &HttpProvider{}
	case ProviderCLI:
		return &CliProvider{}
	case ProviderSSE:
		return &SSEProvider{}
	case ProviderHTTPStream:
		return &StreamableHttpProvider{}
	case ProviderWebSocket:
		return &WebSocketProvider{}
	case ProviderGRPC:
		return &GRPCProvider{}
	case ProviderGraphQL:
		return &GraphQLProvider{}
	case ProviderTCP:
		return &TCPProvider{}
	case ProviderUDP:
		return &UDPProvider{}
	case ProviderWebRTC:
		return &WebRTCProvider{}
	case ProviderMCP:
		return &MCPProvider{}
	case ProviderText:
		return &TextProvider{}
	default:
		return &HttpProvider{} // fallback
	}
}

// replaceVarsInAny walks strings, maps, lists and does ${VAR}/$VAR substitution.
func (c *UtcpClient) replaceVarsInAny(x any, cfg *UtcpClientConfig) any {
	switch v := x.(type) {
	case string:
		re := regexp.MustCompile(`\${(\w+)}|\$(\w+)`)
		return re.ReplaceAllStringFunc(v, func(match string) string {
			g := re.FindStringSubmatch(match)
			name := g[1]
			if name == "" {
				name = g[2]
			}
			val, err := c.getVariable(name, cfg)
			if err != nil {
				// Return the original match if variable not found
				return match
			}
			return val
		})
	case []any:
		out := make([]any, len(v))
		for i, e := range v {
			out[i] = c.replaceVarsInAny(e, cfg)
		}
		return out
	case map[string]any:
		out := make(map[string]any, len(v))
		for k, e := range v {
			out[k] = c.replaceVarsInAny(e, cfg)
		}
		return out
	default:
		return x
	}
}

// getVariable checks inline, loaders, then os.Getenv.
func (c *UtcpClient) getVariable(key string, cfg *UtcpClientConfig) (string, error) {
	if v, ok := cfg.Variables[key]; ok {
		return v, nil
	}
	for _, loader := range cfg.LoadVariablesFrom {
		if val, err := loader.Get(key); err == nil && val != "" {
			return val, nil
		}
	}
	if env := os.Getenv(key); env != "" {
		return env, nil
	}
	return "", &UtcpVariableNotFound{VariableName: key}
}<|MERGE_RESOLUTION|>--- conflicted
+++ resolved
@@ -110,15 +110,12 @@
 				fmt.Printf("MCP Transport: "+format+"\n", args...)
 			},
 		), // You'll need to implement these
-<<<<<<< HEAD
 		"tcp": NewTCPClientTransport(
 			func(format string, args ...interface{}) {
 				fmt.Printf("TCP Transport: "+format+"\n", args...)
-=======
 		"udp": NewUDPTransport(
 			func(format string, args ...interface{}) {
 				fmt.Printf("UDP Transport: "+format+"\n", args...)
->>>>>>> b5b34e0f
 			},
 		),
 		"text": NewTextTransport(""), // You'll need to implement these
